import decimal
import re
import typing
from math import isfinite

from typesystem import formats
from typesystem.base import Message, ValidationError, ValidationResult
from typesystem.unique import Uniqueness

NO_DEFAULT = object()

FORMATS = {
    "date": formats.DateFormat(),
    "time": formats.TimeFormat(),
    "datetime": formats.DateTimeFormat(),
}


class Field:
    errors = {}  # type: typing.Dict[str, str]
    _creation_counter = 0

    def __init__(
        self,
        *,
        title: str = "",
        description: str = "",
        default: typing.Any = NO_DEFAULT,
        allow_null: bool = False,
    ):
        assert isinstance(title, str)
        assert isinstance(description, str)

        if allow_null and default is NO_DEFAULT:
            default = None

        if default is not NO_DEFAULT:
            self.default = default

        self.title = title
        self.description = description
        self.allow_null = allow_null

        # We need this global counter to determine what order fields have
        # been declared in when used with `Schema`.
        self._creation_counter = Field._creation_counter
        Field._creation_counter += 1

    def validate(self, value: typing.Any, *, strict: bool = False) -> typing.Any:
        raise NotImplementedError()  # pragma: no cover

    def validate_or_error(
        self, value: typing.Any, *, strict: bool = False
    ) -> ValidationResult:
        try:
            value = self.validate(value, strict=strict)
        except ValidationError as error:
            return ValidationResult(value=None, error=error)
        return ValidationResult(value=value, error=None)

    def serialize(self, obj: typing.Any) -> typing.Any:
        return obj

    def has_default(self) -> bool:
        return hasattr(self, "default")

    def get_default_value(self) -> typing.Any:
        default = getattr(self, "default", None)
        if callable(default):
            return default()
        return default

    def validation_error(self, code: str) -> ValidationError:
        text = self.get_error_text(code)
        return ValidationError(text=text, code=code)

    def get_error_text(self, code: str) -> str:
        return self.errors[code].format(**self.__dict__)

    def __or__(self, other: "Field") -> "Union":
        if isinstance(self, Union):
            any_of = self.any_of
        else:
            any_of = [self]

        if isinstance(other, Union):
            any_of += other.any_of
        else:
            any_of += [other]

        return Union(any_of=any_of)


class String(Field):
    errors = {
        "type": "Must be a string.",
        "null": "May not be null.",
        "blank": "Must not be blank.",
        "max_length": "Must have no more than {max_length} characters.",
        "min_length": "Must have at least {min_length} characters.",
        "pattern": "Must match the pattern /{pattern}/.",
        "format": "Must be a valid {format}.",
    }

    def __init__(
        self,
        *,
        allow_blank: bool = False,
        trim_whitespace: bool = True,
        max_length: int = None,
        min_length: int = None,
        pattern: typing.Union[str, typing.Pattern] = None,
        format: str = None,
        **kwargs: typing.Any,
    ) -> None:
        super().__init__(**kwargs)

        assert max_length is None or isinstance(max_length, int)
        assert min_length is None or isinstance(min_length, int)
        assert pattern is None or isinstance(pattern, (str, typing.Pattern))
        assert format is None or isinstance(format, str)

        if allow_blank and not self.has_default():
            self.default = ""

        self.allow_blank = allow_blank
        self.trim_whitespace = trim_whitespace
        self.max_length = max_length
        self.min_length = min_length
        self.format = format

        if pattern is None:
            self.pattern = None
            self.pattern_regex = None
        elif isinstance(pattern, str):
            self.pattern = pattern
            self.pattern_regex = re.compile(pattern)
        else:
            self.pattern = pattern.pattern
            self.pattern_regex = pattern

    def validate(self, value: typing.Any, *, strict: bool = False) -> typing.Any:
        if value is None and self.allow_null:
            return None
        elif value is None and self.allow_blank and not strict:
            # Leniently cast nulls to empty strings if allow_blank.
            return ""
        elif value is None:
            raise self.validation_error("null")
        elif self.format in FORMATS and FORMATS[self.format].is_native_type(value):
            return value
        elif not isinstance(value, str):
            raise self.validation_error("type")

        # The null character is always invalid.
        value = value.replace("\0", "")

        # Strip leading/trailing whitespace by default.
        if self.trim_whitespace:
            value = value.strip()

        if not self.allow_blank and not value:
            if self.allow_null and not strict:
                # Leniently cast empty strings (after trimming) to null if allow_null.
                return None
            raise self.validation_error("blank")

        if self.min_length is not None:
            if len(value) < self.min_length:
                raise self.validation_error("min_length")

        if self.max_length is not None:
            if len(value) > self.max_length:
                raise self.validation_error("max_length")

        if self.pattern_regex is not None:
            if not self.pattern_regex.search(value):
                raise self.validation_error("pattern")

        if self.format in FORMATS:
            return FORMATS[self.format].validate(value)

        return value

    def serialize(self, obj: typing.Any) -> typing.Any:
        if self.format in FORMATS:
            return FORMATS[self.format].serialize(obj)
        return obj


class Number(Field):
    numeric_type = None  # type: type
    errors = {
        "type": "Must be a number.",
        "null": "May not be null.",
        "integer": "Must be an integer.",
        "finite": "Must be finite.",
        "minimum": "Must be greater than or equal to {minimum}.",
        "exclusive_minimum": "Must be greater than {exclusive_minimum}.",
        "maximum": "Must be less than or equal to {maximum}.",
        "exclusive_maximum": "Must be less than {exclusive_maximum}.",
        "multiple_of": "Must be a multiple of {multiple_of}.",
    }

    def __init__(
        self,
        *,
        minimum: typing.Union[int, float, decimal.Decimal] = None,
        maximum: typing.Union[int, float, decimal.Decimal] = None,
        exclusive_minimum: typing.Union[int, float, decimal.Decimal] = None,
        exclusive_maximum: typing.Union[int, float, decimal.Decimal] = None,
        precision: str = None,
        multiple_of: typing.Union[int, float, decimal.Decimal] = None,
        **kwargs: typing.Any,
    ):
        super().__init__(**kwargs)

        assert minimum is None or isinstance(minimum, (int, float, decimal.Decimal))
        assert maximum is None or isinstance(maximum, (int, float, decimal.Decimal))
        assert exclusive_minimum is None or isinstance(
            exclusive_minimum, (int, float, decimal.Decimal)
        )
        assert exclusive_maximum is None or isinstance(
            exclusive_maximum, (int, float, decimal.Decimal)
        )
        assert multiple_of is None or isinstance(
            multiple_of, (int, float, decimal.Decimal)
        )

        self.minimum = minimum
        self.maximum = maximum
        self.exclusive_minimum = exclusive_minimum
        self.exclusive_maximum = exclusive_maximum
        self.multiple_of = multiple_of
        self.precision = precision

    def validate(self, value: typing.Any, *, strict: bool = False) -> typing.Any:
        if value is None and self.allow_null:
            return None
        elif value == "" and self.allow_null and not strict:
            return None
        elif value is None:
            raise self.validation_error("null")
        elif isinstance(value, bool):
            raise self.validation_error("type")
        elif (
            self.numeric_type is int
            and isinstance(value, float)
            and not value.is_integer()
        ):
            raise self.validation_error("integer")
        elif not isinstance(value, (int, float)) and strict:
            raise self.validation_error("type")

        try:
            if isinstance(value, str):
                # Casting to a decimal first gives more lenient parsing.
                value = decimal.Decimal(value)
            if self.numeric_type is not None:
                value = self.numeric_type(value)
        except (TypeError, ValueError, decimal.InvalidOperation):
            raise self.validation_error("type")

        if not isfinite(value):
            # inf, -inf, nan, are all invalid.
            raise self.validation_error("finite")

        if self.precision is not None:
            numeric_type = self.numeric_type or type(value)
            quantize_val = decimal.Decimal(self.precision)
            decimal_val = decimal.Decimal(value)
            decimal_val = decimal_val.quantize(
                quantize_val, rounding=decimal.ROUND_HALF_UP
            )
            value = numeric_type(decimal_val)

        if self.minimum is not None and value < self.minimum:
            raise self.validation_error("minimum")

        if self.exclusive_minimum is not None and value <= self.exclusive_minimum:
            raise self.validation_error("exclusive_minimum")

        if self.maximum is not None and value > self.maximum:
            raise self.validation_error("maximum")

        if self.exclusive_maximum is not None and value >= self.exclusive_maximum:
            raise self.validation_error("exclusive_maximum")

        if self.multiple_of is not None:
            if isinstance(self.multiple_of, int):
                if value % self.multiple_of:
                    raise self.validation_error("multiple_of")
            else:
                if not (value * (1 / self.multiple_of)).is_integer():
                    raise self.validation_error("multiple_of")

        return value


class Integer(Number):
    numeric_type = int


class Float(Number):
    numeric_type = float


class Decimal(Number):
    numeric_type = decimal.Decimal

    def serialize(self, obj: typing.Any) -> typing.Any:
        return float(obj)


class Boolean(Field):
    errors = {"type": "Must be a boolean.", "null": "May not be null."}
    coerce_values = {
        "true": True,
        "false": False,
        "on": True,
        "off": False,
        "1": True,
        "0": False,
        "": False,
        1: True,
        0: False,
    }
    coerce_null_values = {"", "null", "none"}

    def validate(self, value: typing.Any, *, strict: bool = False) -> typing.Any:
        if value is None and self.allow_null:
            return None

        elif value is None:
            raise self.validation_error("null")

        elif not isinstance(value, bool):
            if strict:
                raise self.validation_error("type")

            if isinstance(value, str):
                value = value.lower()

            if self.allow_null and value in self.coerce_null_values:
                return None

            try:
                value = self.coerce_values[value]
            except (KeyError, TypeError):
                raise self.validation_error("type")

        return value


class Choice(Field):
    errors = {
        "null": "May not be null.",
        "required": "This field is required.",
        "choice": "Not a valid choice.",
    }

    def __init__(
        self,
        *,
        choices: typing.Sequence[typing.Union[str, typing.Tuple[str, str]]] = None,
        **kwargs: typing.Any,
    ) -> None:
        super().__init__(**kwargs)
        self.choices = [
            (choice if isinstance(choice, (tuple, list)) else (choice, choice))
            for choice in choices or []
        ]
        assert all(len(choice) == 2 for choice in self.choices)

    def validate(self, value: typing.Any, *, strict: bool = False) -> typing.Any:
        if value is None and self.allow_null:
            return None
        elif value is None:
            raise self.validation_error("null")
        elif value not in Uniqueness([key for key, value in self.choices]):
            if value == "":
                if self.allow_null and not strict:
                    return None
                raise self.validation_error("required")
            raise self.validation_error("choice")
        return value


class Object(Field):
    errors = {
        "type": "Must be an object.",
        "null": "May not be null.",
        "invalid_key": "All object keys must be strings.",
        "required": "This field is required.",
        "invalid_property": "Invalid property name.",
        "empty": "Must not be empty.",
        "max_properties": "Must have no more than {max_properties} properties.",
        "min_properties": "Must have at least {min_properties} properties.",
    }

    def __init__(
        self,
        *,
        properties: typing.Dict[str, Field] = None,
        pattern_properties: typing.Dict[str, Field] = None,
        additional_properties: typing.Union[bool, None, Field] = True,
        property_names: Field = None,
        min_properties: int = None,
        max_properties: int = None,
        required: typing.Sequence[str] = None,
        **kwargs: typing.Any,
    ) -> None:
        super().__init__(**kwargs)

        if isinstance(properties, Field):
            additional_properties = properties
            properties = None

        properties = {} if (properties is None) else dict(properties)
        pattern_properties = (
            {} if (pattern_properties is None) else dict(pattern_properties)
        )
        required = list(required) if isinstance(required, (list, tuple)) else required
        required = [] if (required is None) else required

        assert all(isinstance(k, str) for k in properties.keys())
        assert all(isinstance(v, Field) for v in properties.values())
        assert all(isinstance(k, str) for k in pattern_properties.keys())
        assert all(isinstance(v, Field) for v in pattern_properties.values())
        assert additional_properties in (None, True, False) or isinstance(
            additional_properties, Field
        )
        assert min_properties is None or isinstance(min_properties, int)
        assert max_properties is None or isinstance(max_properties, int)
        assert all(isinstance(i, str) for i in required)

        self.properties = properties
        self.pattern_properties = pattern_properties
        self.additional_properties = additional_properties
        self.property_names = property_names
        self.min_properties = min_properties
        self.max_properties = max_properties
        self.required = required

    def validate(self, value: typing.Any, *, strict: bool = False) -> typing.Any:
        if value is None and self.allow_null:
            return None
        elif value is None:
            raise self.validation_error("null")
        elif not isinstance(value, (dict, typing.Mapping)):
            raise self.validation_error("type")

        validated = {}
        error_messages = []

        # Ensure all property keys are strings.
        for key in value.keys():
            if not isinstance(key, str):
                text = self.get_error_text("invalid_key")
                message = Message(text=text, code="invalid_key", index=[key])
                error_messages.append(message)
            elif self.property_names is not None:
                _, error = self.property_names.validate_or_error(key)
                if error is not None:
                    text = self.get_error_text("invalid_property")
                    message = Message(text=text, code="invalid_property", index=[key])
                    error_messages.append(message)

        # Min/Max properties
        if self.min_properties is not None:
            if len(value) < self.min_properties:
                if self.min_properties == 1:
                    raise self.validation_error("empty")
                else:
                    raise self.validation_error("min_properties")
        if self.max_properties is not None:
            if len(value) > self.max_properties:
                raise self.validation_error("max_properties")

        # Required properties
        for key in self.required:
            if key not in value:
                text = self.get_error_text("required")
                message = Message(text=text, code="required", index=[key])
                error_messages.append(message)

        # Properties
        for key, child_schema in self.properties.items():
            if key not in value:
                if child_schema.has_default():
                    validated[key] = child_schema.get_default_value()
                continue
            item = value[key]
            child_value, error = child_schema.validate_or_error(item, strict=strict)
            if not error:
                validated[key] = child_value
            else:
                error_messages += error.messages(add_prefix=key)

        # Pattern properties
        if self.pattern_properties:
            for key in list(value.keys()):
                for pattern, child_schema in self.pattern_properties.items():
                    if isinstance(key, str) and re.search(pattern, key):
                        item = value[key]
                        child_value, error = child_schema.validate_or_error(
                            item, strict=strict
                        )
                        if not error:
                            validated[key] = child_value
                        else:
                            error_messages += error.messages(add_prefix=key)

        # Additional properties
        validated_keys = set(validated.keys())
        error_keys = set(
            [message.index[0] for message in error_messages if message.index]
        )

        remaining = [
            key for key in value.keys() if key not in validated_keys | error_keys
        ]

        if self.additional_properties is True:
            for key in remaining:
                validated[key] = value[key]
        elif self.additional_properties is False:
            for key in remaining:
                text = self.get_error_text("invalid_property")
                message = Message(text=text, code="invalid_property", key=key)
                error_messages.append(message)
        elif self.additional_properties is not None:
            assert isinstance(self.additional_properties, Field)
            child_schema = self.additional_properties
            for key in remaining:
                item = value[key]
                child_value, error = child_schema.validate_or_error(item, strict=strict)
                if not error:
                    validated[key] = child_value
                else:
                    error_messages += error.messages(add_prefix=key)

        if error_messages:
            raise ValidationError(messages=error_messages)

        return validated


class Array(Field):
    errors = {
        "type": "Must be an array.",
        "null": "May not be null.",
        "empty": "Must not be empty.",
        "exact_items": "Must have {min_items} items.",
        "min_items": "Must have at least {min_items} items.",
        "max_items": "Must have no more than {max_items} items.",
        "additional_items": "May not contain additional items.",
        "unique_items": "Items must be unique.",
    }

    def __init__(
        self,
        items: typing.Union[Field, typing.Sequence[Field]] = None,
        additional_items: typing.Union[Field, bool] = False,
        min_items: int = None,
        max_items: int = None,
        exact_items: int = None,
        unique_items: bool = False,
        **kwargs: typing.Any,
    ) -> None:
        super().__init__(**kwargs)

        items = list(items) if isinstance(items, (list, tuple)) else items

        assert (
            items is None
            or isinstance(items, Field)
            or (isinstance(items, list) and all(isinstance(i, Field) for i in items))
        )
        assert isinstance(additional_items, bool) or isinstance(additional_items, Field)
        assert min_items is None or isinstance(min_items, int)
        assert max_items is None or isinstance(max_items, int)
        assert isinstance(unique_items, bool)

        if isinstance(items, list):
            if min_items is None:
                min_items = len(items)
            if max_items is None and (additional_items is False):
                max_items = len(items)

        if exact_items is not None:
            min_items = exact_items
            max_items = exact_items

        self.items = items
        self.additional_items = additional_items
        self.min_items = min_items
        self.max_items = max_items
        self.unique_items = unique_items

    def validate(self, value: typing.Any, *, strict: bool = False) -> typing.Any:
        if value is None and self.allow_null:
            return None
        elif value is None:
            raise self.validation_error("null")
        elif not isinstance(value, list):
            raise self.validation_error("type")

        if (
            self.min_items is not None
            and self.min_items == self.max_items
            and len(value) != self.min_items
        ):
            raise self.validation_error("exact_items")
        if self.min_items is not None and len(value) < self.min_items:
            if self.min_items == 1:
                raise self.validation_error("empty")
            raise self.validation_error("min_items")
        elif self.max_items is not None and len(value) > self.max_items:
            raise self.validation_error("max_items")

        # Ensure all items are of the right type.
        validated = []
        error_messages = []  # type: typing.List[Message]
        if self.unique_items:
            seen_items = Uniqueness()

        for pos, item in enumerate(value):
            validator = None
            if isinstance(self.items, list):
                if pos < len(self.items):
                    validator = self.items[pos]
                elif isinstance(self.additional_items, Field):
                    validator = self.additional_items
            elif self.items is not None:
                validator = self.items

            if validator is None:
                validated.append(item)
            else:
                item, error = validator.validate_or_error(item, strict=strict)
                if error:
                    error_messages += error.messages(add_prefix=pos)
                else:
                    validated.append(item)

            if self.unique_items:
                if item in seen_items:
                    text = self.get_error_text("unique_items")
                    message = Message(text=text, code="unique_items", key=pos)
                    error_messages.append(message)
                else:
                    seen_items.add(item)

        if error_messages:
            raise ValidationError(messages=error_messages)

        return validated


class Text(String):
    def __init__(self, **kwargs: typing.Any) -> None:
        super().__init__(format="text", **kwargs)


class Date(String):
    def __init__(self, **kwargs: typing.Any) -> None:
        super().__init__(format="date", **kwargs)


class Time(String):
    def __init__(self, **kwargs: typing.Any) -> None:
        super().__init__(format="time", **kwargs)


class DateTime(String):
    def __init__(self, **kwargs: typing.Any) -> None:
        super().__init__(format="datetime", **kwargs)


<<<<<<< HEAD
class Nested(Field):
    errors = {"null": "May not be null."}

    def __init__(
        self, schema: typing.Any, namespace: typing.Mapping = None, **kwargs: typing.Any
    ) -> None:
        super().__init__(**kwargs)
        self.schema = schema
        self.namespace = namespace

    def validate(self, value: typing.Any, *, strict: bool = False) -> typing.Any:
        if isinstance(self.schema, str):
            assert (
                self.namespace is not None
            ), "String-references can only be used within a schema namespace."
            schema = self.namespace[self.schema]
        else:
            schema = self.schema

        if value is None and self.allow_null:
            return None
        elif value is None:
            raise self.validation_error("null")

        return schema.validate(value, strict=strict)

    def serialize(self, obj: typing.Any) -> typing.Any:
        if obj is None:
            return None
        return dict(obj)


=======
>>>>>>> ce27434c
class Union(Field):
    errors = {"null": "May not be null.", "union": "Did not match any valid type."}

    def __init__(self, any_of: typing.List[Field], **kwargs: typing.Any):
        super().__init__(**kwargs)

        self.any_of = any_of
        if any([child.allow_null for child in any_of]):
            self.allow_null = True

    def validate(self, value: typing.Any, strict: bool = False) -> typing.Any:
        if value is None and self.allow_null:
            return None
        elif value is None:
            raise self.validation_error("null")

        candidate_errors = []
        for child in self.any_of:
            validated, error = child.validate_or_error(value, strict=strict)
            if error is None:
                return validated
            else:
                # If a child returned anything other than a type error, then
                # it is a candidate for returning as the primary error.
                messages = error.messages()
                if (
                    len(messages) != 1
                    or messages[0].code != "type"
                    or messages[0].index
                ):
                    candidate_errors.append(error)

        if len(candidate_errors) == 1:
            # If exactly one child was of the correct type, then we can use
            # the error from the child.
            raise candidate_errors[0]
        raise self.validation_error("union")


class Any(Field):
    """
    Always matches.
    """

    def validate(self, value: typing.Any, strict: bool = False) -> typing.Any:
        return value


class Const(Field):
    """
    Only ever matches the given given value.
    """

    errors = {"only_null": "Must be null.", "const": "Must be the value '{const}'."}

    def __init__(self, const: typing.Any, **kwargs: typing.Any):
        assert "allow_null" not in kwargs
        super().__init__(**kwargs)
        self.const = const

    def validate(self, value: typing.Any, strict: bool = False) -> typing.Any:
        if value != self.const:
            if self.const is None:
                raise self.validation_error("only_null")
            raise self.validation_error("const")
        return value<|MERGE_RESOLUTION|>--- conflicted
+++ resolved
@@ -678,41 +678,6 @@
         super().__init__(format="datetime", **kwargs)
 
 
-<<<<<<< HEAD
-class Nested(Field):
-    errors = {"null": "May not be null."}
-
-    def __init__(
-        self, schema: typing.Any, namespace: typing.Mapping = None, **kwargs: typing.Any
-    ) -> None:
-        super().__init__(**kwargs)
-        self.schema = schema
-        self.namespace = namespace
-
-    def validate(self, value: typing.Any, *, strict: bool = False) -> typing.Any:
-        if isinstance(self.schema, str):
-            assert (
-                self.namespace is not None
-            ), "String-references can only be used within a schema namespace."
-            schema = self.namespace[self.schema]
-        else:
-            schema = self.schema
-
-        if value is None and self.allow_null:
-            return None
-        elif value is None:
-            raise self.validation_error("null")
-
-        return schema.validate(value, strict=strict)
-
-    def serialize(self, obj: typing.Any) -> typing.Any:
-        if obj is None:
-            return None
-        return dict(obj)
-
-
-=======
->>>>>>> ce27434c
 class Union(Field):
     errors = {"null": "May not be null.", "union": "Did not match any valid type."}
 
